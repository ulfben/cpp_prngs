#pragma once
#include <chrono> 
#include <cstddef>
#include <cstdint>
#include <ctime> //for std::clock
#include <memory> //for unique_ptr
#include <random>
#include <string_view>
<<<<<<< HEAD
#include <thread>
=======
>>>>>>> c1afd615
#include <type_traits>
// Source: https://github.com/ulfben/cpp_prngs/
// Utility functions for seeding PRNGs (Pseudo Random Number Generators).
// 
// This file provides several approaches to generating high-quality seed values,
// both at compile-time and runtime. Each entropy source has different properties
// that make it suitable for different use cases.
//
// Features:
// - Compile-time seeding via string hashing (FNV1a) and source information
// - 'moremur' for high-quality mixing of numeric values
// - Runtime entropy from various sources (time, thread ID, stack pointer, hardware, etc.)
// - Utilities for converting from 64-bit to 32-bit seeds
//
// The entropy sources are designed to be composable - you can use them individually
// or combine them for maximum entropy when needed. See `from_all()` for an example of combining multiple sources.
namespace seed {
   using u64 = std::uint64_t;
   using u32 = std::uint32_t;

   // "moremur" mixing function by Pelle Evensen (2019); see: https://mostlymangling.blogspot.com/2019/12/stronger-better-morer-moremur-better.html
   // Fast, strong 64-bit mixer for hashing and PRNG seeding; outperforms SplitMix64 in avalanche and diffusion tests.
   // Modified to add a fixed constant, avoiding the trivial zero state for low-entropy seeds.
<<<<<<< HEAD
   constexpr u64 moremur(u64 x){
=======
   constexpr u64 moremur(u64 x) noexcept{
>>>>>>> c1afd615
      x += 0x9E3779B97F4A7C15ULL; // golden ratio increment
      x ^= x >> 27;
      x *= 0x3C79AC492BA7B653ULL;
      x ^= x >> 33;
      x *= 0x1C69B3F74AC4AE35ULL;
      x ^= x >> 27;
      return x;
   }

   constexpr u64 from_text(std::string_view str) noexcept{
       // FNV1a for string hashing        
      u64 hash = 14695981039346656037ULL;
      for(const char c : str){
         hash ^= c;
         hash *= 1099511628211ULL;
      }
      return hash;
   }

   // Compile-time source information
   // Properties:
   // - Constant during compilation but varies between compilations
   // - Different for each source file
   // - Useful for creating different seeds for different compilation units
   constexpr u64 from_source() noexcept{
      return from_text(__FILE__ ":" __DATE__ ":" __TIME__);
   }

#ifdef __COUNTER__   
   // Generate unique compile-time seeds even within the same compilation unit
   // Properties:
   // - Different seed each time the macro is expanded
   // - Useful for generating unique seeds in the same file
   // unique_from_source(): unique value per TU (function definition).
   //   If inlined or defined in a header, value may be unique per TU.
   // SEED_UNIQUE_FROM_SOURCE: expands to a unique value per macro expansion.
#define STRINGIFY(x) #x
#define STR(x) STRINGIFY(x)
   constexpr u64 unique_from_source() noexcept{
      return from_text(__FILE__ " " __DATE__ " " __TIME__ " " STR(__COUNTER__));
   }
#define SEED_UNIQUE_FROM_SOURCE (seed::from_text(__FILE__ " " __DATE__ " " __TIME__ " " STR(__COUNTER__)))
#endif // __COUNTER__

    // Wall clock time
    // Properties:
    // - High resolution (typically nanoseconds)
    // - Monotonic (always increases)
    // - Reflects real-world time progression
    // - May be synchronized across machines
    // - Useful default! Seeds will vary with time
   inline u64 from_time() noexcept{
      const auto now = std::chrono::high_resolution_clock::now().time_since_epoch().count();
      return moremur(now);
   }

   // CPU time consumed by the program
   // Properties:
   // - Varies with CPU frequency scaling
   // - Affected by system load and power states
   // - Can differ significantly from wall time in multi-threaded programs
   inline u64 from_cpu_time() noexcept{
      return moremur(static_cast<u64>(std::clock()));
   }

   // Thread identifier
   // Properties:
   // - Unique per thread within the process
   // - Stable during thread lifetime
   // - Useful for generating different seeds in multi-threaded contexts
   inline u64 from_thread() noexcept{
      // Uses std::hash to portably convert thread::id to a 64-bit value.
      const std::thread::id tid = std::this_thread::get_id();
      const size_t value = std::hash<std::thread::id>{}(tid);
      return moremur(value);
   }

   // Variable address
   // Properties:
   // - Varies between runs due to ASLR (Address Space Layout Randomization)
   // - May be predictable if ASLR is disabled
   // - Usually aligned to specific boundaries
   // - Cheap to obtain
   // - Potentially useful as supplementary entropy source
   inline u64 from_stack() noexcept{
      const u64 dummy = 0;
      return moremur(reinterpret_cast<std::uintptr_t>(&dummy));
   }

   inline u64 from_heap() noexcept{
      std::unique_ptr<u64> dummy{new (std::nothrow) u64()};
      if(!dummy){ return from_stack(); } // Fallback to stack if allocation fails
      return moremur(reinterpret_cast<std::uintptr_t>(dummy.get()));
   }

   inline u64 from_global() noexcept{
       // static = stored in global memory, but scoped locally to the function
       // alignas(8) ensures 3 low address bits are zero (more entropy in high bits)
      alignas(8) static const u64 dummy = 0;
      return moremur(reinterpret_cast<std::uintptr_t>(&dummy));
   }

   // Hardware entropy
   // Properties:
   // - High-quality entropy from system source (when available)
   // - May be slow or limited on some platforms
   // - May fall back to pseudo-random implementation
   // - Best option when available but worth having alternatives
   inline u64 from_system_entropy() noexcept{
      std::random_device rd;
      const auto entropy = (static_cast<u64>(rd()) << 32) | rd();
      return moremur(entropy);
   }

   // Combines all available entropy sources
   // Properties:
   // - Maximum entropy mixing
   // - Higher overhead
   // - Useful when seed quality is critical
<<<<<<< HEAD
   constexpr u64 from_all() noexcept{
      constexpr u64 source =
#ifdef SEED_UNIQUE_FROM_SOURCE
         SEED_UNIQUE_FROM_SOURCE;
#else
         from_source();
#endif
      if consteval{
         return moremur(source);
      }
      return moremur(
         moremur(from_time())         
         ^ moremur(from_thread())
         ^ moremur(from_stack())
         ^ moremur(from_global())
         ^ moremur(from_heap())
         ^ moremur(from_system_entropy())
         ^ moremur(from_cpu_time())
         ^ moremur(source)
      );
=======
   // - Good for initializing large-state PRNGs
   constexpr u64 from_all() noexcept{
      if(std::is_constant_evaluated()){
         const auto source = from_source();
         return moremur(source);
      }else{
         const auto time = from_time();
         const auto cpu = from_cpu_time();
         const auto thread = from_thread();
         const auto stack = from_stack();
         const auto entropy = from_system_entropy();
         const auto source = from_source();
         return moremur(time ^ cpu ^ thread ^ stack ^ entropy ^ source);
      }
>>>>>>> c1afd615
   }

   constexpr u32 to_32(u64 seed) noexcept{
      return static_cast<u32>(seed ^ (seed >> 32)); //XOR-fold to mix high and low bits when casting to 32 bits.
   }

#undef STRINGIFY
#undef STR
}

/* Example usage:
using rnd::Random;
using seed::to_32; // Convenience alias for converting a 64-bit seed to 32 bits (for smaller engines).

// Compile-time seeding:
constexpr auto seed1 = seed::from_text("my_game_seed");
constexpr auto seed2 = seed::from_source();           // Different for each compilation unit (source file)
constexpr auto seed3 = SEED_UNIQUE_FROM_SOURCE;     // Different for each macro expansion, even within the same source file

// Runtime seeding:
Random<SmallFast32> rng1(to_32(seed::from_time()));   // Wall clock time, folded down to 32 bits for SmallFast32
Random<SmallFast64> rng2(seed::from_system_entropy());// Uses std::random_device (hardware/system entropy)

// Pseudo-entropy sources:
Random<RomuDuoJr> rng3(seed::from_thread());          // Unique per thread
Random<PCG32>     rng4(to_32(seed::from_stack()));    // Varies per run of the application, if ASLR is active
Random<PCG32>     rng5(to_32(seed::from_cpu_time())); // Varies with CPU time consumed by the process; can reflect workload or scheduling

// Maximum entropy:
Random<Xoshiro256SS> rng6(seed::from_all());          // Combines all sources (time, thread, stack, entropy, etc.)
*/<|MERGE_RESOLUTION|>--- conflicted
+++ resolved
@@ -6,10 +6,7 @@
 #include <memory> //for unique_ptr
 #include <random>
 #include <string_view>
-<<<<<<< HEAD
 #include <thread>
-=======
->>>>>>> c1afd615
 #include <type_traits>
 // Source: https://github.com/ulfben/cpp_prngs/
 // Utility functions for seeding PRNGs (Pseudo Random Number Generators).
@@ -33,11 +30,7 @@
    // "moremur" mixing function by Pelle Evensen (2019); see: https://mostlymangling.blogspot.com/2019/12/stronger-better-morer-moremur-better.html
    // Fast, strong 64-bit mixer for hashing and PRNG seeding; outperforms SplitMix64 in avalanche and diffusion tests.
    // Modified to add a fixed constant, avoiding the trivial zero state for low-entropy seeds.
-<<<<<<< HEAD
-   constexpr u64 moremur(u64 x){
-=======
    constexpr u64 moremur(u64 x) noexcept{
->>>>>>> c1afd615
       x += 0x9E3779B97F4A7C15ULL; // golden ratio increment
       x ^= x >> 27;
       x *= 0x3C79AC492BA7B653ULL;
@@ -115,7 +108,7 @@
       return moremur(value);
    }
 
-   // Variable address
+   // Stack address
    // Properties:
    // - Varies between runs due to ASLR (Address Space Layout Randomization)
    // - May be predictable if ASLR is disabled
@@ -157,7 +150,6 @@
    // - Maximum entropy mixing
    // - Higher overhead
    // - Useful when seed quality is critical
-<<<<<<< HEAD
    constexpr u64 from_all() noexcept{
       constexpr u64 source =
 #ifdef SEED_UNIQUE_FROM_SOURCE
@@ -178,22 +170,6 @@
          ^ moremur(from_cpu_time())
          ^ moremur(source)
       );
-=======
-   // - Good for initializing large-state PRNGs
-   constexpr u64 from_all() noexcept{
-      if(std::is_constant_evaluated()){
-         const auto source = from_source();
-         return moremur(source);
-      }else{
-         const auto time = from_time();
-         const auto cpu = from_cpu_time();
-         const auto thread = from_thread();
-         const auto stack = from_stack();
-         const auto entropy = from_system_entropy();
-         const auto source = from_source();
-         return moremur(time ^ cpu ^ thread ^ stack ^ entropy ^ source);
-      }
->>>>>>> c1afd615
    }
 
    constexpr u32 to_32(u64 seed) noexcept{
